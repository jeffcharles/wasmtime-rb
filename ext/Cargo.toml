--- conflicted
+++ resolved
@@ -18,10 +18,5 @@
 wasi-common = "3.0.1"
 wasi-cap-std-sync = "3.0.1"
 cap-std = "0.26.0" # Pinned to wasmtime's version
-<<<<<<< HEAD
 anyhow = "*" # Use whatever Wasmtime uses
-=======
-
-anyhow = "*" # Use whatever Wasmtime uses
-wat = "1.0.52"
->>>>>>> 542bb896
+wat = "1.0.52"